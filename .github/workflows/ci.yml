--- conflicted
+++ resolved
@@ -101,7 +101,10 @@
           pip install -e .[doc]
           python -c 'import iop4lib; print(iop4lib.__version__)'
 
-<<<<<<< HEAD
+      - name: Download test data
+        run: |
+          wget --post-data "pass=$TEST_DATA_PASSWORD" "https://vhega.iaa.es/iop4/iop4testdata.tar.gz?md5sum=$TESTDATA_MD5SUM" -O $HOME/iop4testdata.tar.gz
+
       - name: Extract test data in the default data folder
         run: |
           tar -xzf $HOME/iop4testdata.tar.gz -C $HOME
@@ -116,9 +119,4 @@
           ls -lh $HOME/.iop4data/
 
       - name: Build docs
-        run: make docs-sphinx
-=======
-      - name: Build the docs
-        run: | 
-          make docs-sphinx
->>>>>>> 8a9b9e0d
+        run: make docs-sphinx