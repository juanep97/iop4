name: CI


# by not building all branches on push, we avoid the duplicated builds in PRs
on:
  push:
    branches:
      - main
    tags:
      - '**'
  pull_request:

concurrency:
  # cancel previous runs of the same workflow for the same PR when new commits are pushed
  group: ${{ github.workflow }}-${{ github.event.pull_request.number || github.ref }}
  cancel-in-progress: true

env:
  NUMBA_NUM_THREADS: 1
  MPLBACKEND: Agg
  PYTEST_ADDOPTS: --color=yes


jobs:

  static-code-checks:
    runs-on: ubuntu-latest
    steps:
      - uses: actions/checkout@v4
        with:
          fetch-depth: 0
          
      - name: Set up Python ${{ matrix.python-version }}
        uses: actions/setup-python@v4
        with:
          python-version: "3.10.9"

  tests:
    runs-on: [self-hosted, x64, Linux, ubuntu, generic]
    strategy:
      max-parallel: 1
      matrix:
        python-version: ["3.10.9"]
    steps:
      - uses: actions/checkout@v4
        with:
          fetch-depth: 0

      - name: Set up Python ${{ matrix.python-version }}
        uses: actions/setup-python@v4
        with:
          python-version: ${{ matrix.python-version }}

      - name: Update pip
        run: |
          python -m pip install --upgrade pip

      - name: Build the package
        run: |
          pip install build
          python -m build

      - name: Install the package
        run: pip install .[test]

      - name: Install the package in editable mode with all additional dependencies
        run: pip install --editable .[all]

<<<<<<< HEAD
      - name: Get test data from cache
        uses: ./.github/cache-dataset
        with:
          TEST_DATA_PASSWORD: ${{ secrets.test_data_password }}

      - name: Install httpdirfs to access astrometry index files without downloading them
        run: sudo apt install httpdirfs

      - name: Mount astrometry index file in default location
        run: mkdir -p $HOME/.astrometry_cache/5200 && httpdirfs -s --cache 'https://portal.nersc.gov/project/cosmo/temp/dstn/index-5200/LITE/' $HOME/.astrometry_cache/5200/

      - name: Check that it was correctly mounted
=======
      - name: Use mounted astrometry index files
        run: |
          ln -s /mnt/astrometry_cache $HOME/.astrometry_cache
    
      - name: Check astrometry index files were correctly mounted
>>>>>>> 84d8ecd6
        run: ls $HOME/.astrometry_cache/5200/index-5200-00.fits
      
      - name: Run tests (with -o log_cli=true -o log_cli_level=DEBUG to debug CI actions)
        run: pytest -o log_cli=true -o log_cli_level=DEBUG -vxs tests

  docs:
    runs-on: ubuntu-latest
    steps:
      - uses: actions/checkout@v4
        with:
          fetch-depth: 0

      - name: Set up Python
        uses: actions/setup-python@v4
        with:
          python-version: "3.10.9"
      
      - name: Update pip
        run: |
          python -m pip install --upgrade pip

      - name: Install pandoc
        run: |
          sudo apt install pandoc

      - name: Install doc dependencies
        run: |
          pip install -e .[doc]
          python -c 'import iop4lib; print(iop4lib.__version__)'

<<<<<<< HEAD
      - name: Get test data from cache
        uses: ./.github/cache-dataset
        with:
          TEST_DATA_PASSWORD: ${{ secrets.test_data_password }}

      - name: Extract test data in the default data folder
        run: |
          tar -xzf $HOME/iop4testdata.tar.gz -C $HOME
          mv $HOME/iop4testdata $HOME/.iop4data  

      - name: Create the DB
        run: |
          cd iop4site
          python manage.py makemigrations
          python manage.py makemigrations iop4api
          python manage.py migrate --no-input
          ls -lh $HOME/.iop4data/

      - name: Build docs
        run: cd docs && make html
=======
      - name: Build the docs
        run: | 
          make docs-sphinx
>>>>>>> 84d8ecd6
<|MERGE_RESOLUTION|>--- conflicted
+++ resolved
@@ -66,26 +66,11 @@
       - name: Install the package in editable mode with all additional dependencies
         run: pip install --editable .[all]
 
-<<<<<<< HEAD
-      - name: Get test data from cache
-        uses: ./.github/cache-dataset
-        with:
-          TEST_DATA_PASSWORD: ${{ secrets.test_data_password }}
-
-      - name: Install httpdirfs to access astrometry index files without downloading them
-        run: sudo apt install httpdirfs
-
-      - name: Mount astrometry index file in default location
-        run: mkdir -p $HOME/.astrometry_cache/5200 && httpdirfs -s --cache 'https://portal.nersc.gov/project/cosmo/temp/dstn/index-5200/LITE/' $HOME/.astrometry_cache/5200/
-
-      - name: Check that it was correctly mounted
-=======
       - name: Use mounted astrometry index files
         run: |
           ln -s /mnt/astrometry_cache $HOME/.astrometry_cache
     
       - name: Check astrometry index files were correctly mounted
->>>>>>> 84d8ecd6
         run: ls $HOME/.astrometry_cache/5200/index-5200-00.fits
       
       - name: Run tests (with -o log_cli=true -o log_cli_level=DEBUG to debug CI actions)
@@ -116,12 +101,6 @@
           pip install -e .[doc]
           python -c 'import iop4lib; print(iop4lib.__version__)'
 
-<<<<<<< HEAD
-      - name: Get test data from cache
-        uses: ./.github/cache-dataset
-        with:
-          TEST_DATA_PASSWORD: ${{ secrets.test_data_password }}
-
       - name: Extract test data in the default data folder
         run: |
           tar -xzf $HOME/iop4testdata.tar.gz -C $HOME
@@ -136,9 +115,4 @@
           ls -lh $HOME/.iop4data/
 
       - name: Build docs
-        run: cd docs && make html
-=======
-      - name: Build the docs
-        run: | 
-          make docs-sphinx
->>>>>>> 84d8ecd6
+        run: make docs-sphinx