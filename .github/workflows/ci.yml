--- conflicted
+++ resolved
@@ -48,11 +48,7 @@
     strategy:
       max-parallel: 1
       matrix:
-<<<<<<< HEAD
-        python-version: ["3.11"]
-=======
         python-version: ["3.11", "3.12"]
->>>>>>> b7016d30
     steps:
       - uses: actions/checkout@v4
         with:
@@ -133,17 +129,10 @@
         with:
           fetch-depth: 0
 
-<<<<<<< HEAD
-      - name: Set up Python
+      - name: Set up Python ${{ matrix.python-version }}
         uses: actions/setup-python@v5
         with:
-          python-version: "3.11"
-=======
-      - name: Set up Python ${{ matrix.python-version }}
-        uses: actions/setup-python@v4
-        with:
           python-version: ${{ matrix.python-version }}
->>>>>>> b7016d30
       
       - name: Update pip
         run: |
