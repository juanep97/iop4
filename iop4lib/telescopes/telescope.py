--- conflicted
+++ resolved
@@ -375,11 +375,7 @@
 
             # logger.debug(f"{self}: {result.flux_counts=}")
 
-<<<<<<< HEAD
-            if result.flux_counts is None:
-=======
             if result.flux_counts is None: # when does this happen? when there is a source whose apertue falls partially outside the image? https://github.com/juanep97/iop4/issues/24
->>>>>>> 8e32cd6b
                 logger.error(f"{redf}: during relative photometry, encountered flux_counts=None for source {astrosource.name}, aperphotresult {aperphotresult.id}!!!")
                 result.flux_counts = np.nan
                 result.flux_counts_err = np.nan
